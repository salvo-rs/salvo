<<<<<<< HEAD
<div align="center">
<img alt="Savlo" src="assets/logo.svg" />
<p>

[![build status](https://github.com/salvo-rs/salvo/workflows/ci-linux/badge.svg?branch=master&event=push)](https://github.com/salvo-rs/salvo/actions)
[![build status](https://github.com/salvo-rs/salvo//workflows/ci-macos/badge.svg?branch=master&event=push)](https://github.com/salvo-rs/salvo/actions)
[![build status](https://github.com/salvo-rs/salvo/workflows/ci-windows/badge.svg?branch=master&event=push)](https://github.com/salvo-rs/salvo/actions)
<br>
[![crates.io](https://img.shields.io/crates/v/salvo)](https://crates.io/crates/salvo)
[![Documentation](https://docs.rs/salvo/badge.svg)](https://docs.rs/salvo)
[![unsafe forbidden](https://img.shields.io/badge/unsafe-forbidden-success.svg)](https://github.com/rust-secure-code/safety-dance/)
[![Download](https://img.shields.io/crates/d/salvo.svg)](https://crates.io/crates/salvo)
[![Rust Version](https://img.shields.io/badge/rust-1.56%2B-blue)](https://blog.rust-lang.org/2021/10/21/Rust-1.56.0.html)
<br>
[![codecov](https://codecov.io/gh/salvo-rs/salvo/branch/master/graph/badge.svg)](https://codecov.io/gh/salvo-rs/salvo)
[![Website](https://img.shields.io/website?down_color=lightgrey&down_message=offline&up_color=blue&up_message=online&url=https%3A%2F%2Fsalvo.rs)](https://salvo.rs)
![License](https://img.shields.io/crates/l/salvo.svg)
</p>
</div>

Salvo 是一个极其简单易用却又功能强大的 Rust Web 后端框架. 目标是让 Rust 下的 Web 后端开发能像 Go 等其他语言里的一样简单.

## 🎯 功能特色
  - 基于hyper, tokio 的异步 Web 后端框架;
  - 支持 Websocket;
  - 统一的中间件和句柄接口, 中间件系统支持在句柄之前或者之后运行;
  - 简单易用的路由系统, 支持路由嵌套, 在任何嵌套层都可以添加中间件;
  - 集成 multipart 表单处理, 处理上传文件变得非常简单;
  - 支持从多个本地目录映射成一个虚拟目录提供服务.

## ⚡️ 快速开始
你可以查看[实例代码](https://github.com/salvo-rs/salvo/tree/master/examples),  或者[访问网站](https://salvo.rs).


创建一个全新的项目:

```bash
cargo new hello_salvo --bin
```

添加依赖项到 `Cargo.toml`

```toml
[dependencies]
salvo = { version = "0.16", features = ["full"] }
tokio = { version = "1", features = ["full"] }
```

在 `main.rs` 中创建一个简单的函数句柄, 命名为`hello_world`, 这个函数只是简单地打印文本 ```"Hello World"```.

```rust
use salvo::prelude::*;

#[fn_handler]
async fn hello_world(_req: &mut Request, _depot: &mut Depot, res: &mut Response) {
    res.render_plain_text("Hello World");
}
```

对于 fn_handler, 可以根据需求和喜好有不同种写法.

- 可以将一些没有用到的参数省略掉, 比如这里的 ```_req```, ```_depot```.

    ``` rust
    #[fn_handler]
    async fn hello_world(res: &mut Response) {
        res.render_plain_text("Hello World");
    }
    ```

- 对于任何实现 Writer 的类型都是可以直接作为函数返回值. 比如, ```&str``` 实现了 ```Writer```, 会直接按纯文本输出:

    ```rust
    #[fn_handler]
    async fn hello_world(res: &mut Response) -> &'static str {
        "Hello World"
    }
    ```

- 更常见的情况是, 我们需要通过返回一个 ```Result<T, E>``` 来简化程序中的错误处理. 如果 ```Result<T, E>``` 中 ```T``` 和 ```E``` 都实现 ```Writer```, 则 ```Result<T, E>``` 可以直接作为函数返回类型:

    ```rust
    #[fn_handler]
    async fn hello_world(res: &mut Response) -> Result<&'static str, ()> {
        Ok("Hello World")
    }
    ```

在 ```main``` 函数中, 我们需要首先创建一个根路由, 然后创建一个 Server 并且调用它的 ```bind``` 函数:

```rust
use salvo::prelude::*;

#[fn_handler]
async fn hello_world() -> &'static str {
    "Hello World"
}
#[tokio::main]
async fn main() {
    let router = Router::new().get(hello_world);
    Server::new(TcpListener::bind("0.0.0.0:7878")).serve(router).await;
}
```

### 中间件
Salvo 中的中间件其实就是 Handler, 没有其他任何特别之处.

### 树状路由系统

正常情况下我们是这样写路由的：

```rust
Router::with_path("articles").get(list_articles).post(create_article);
Router::with_path("articles/<id>")
    .get(show_article)
    .patch(edit_article)
    .delete(delete_article);
```

往往查看文章和文章列表是不需要用户登录的, 但是创建, 编辑, 删除文章等需要用户登录认证权限才可以. Salvo 中支持嵌套的路由系统可以很好地满足这种需求. 我们可以把不需要用户登录的路由写到一起：

```rust
Router::with_path("articles")
    .get(list_articles)
    .push(Router::with_path("<id>").get(show_article));
```

然后把需要用户登录的路由写到一起， 并且使用相应的中间件验证用户是否登录：
```rust
Router::with_path("articles")
    .hoop(auth_check)
    .post(list_articles)
    .push(Router::with_path("<id>").patch(edit_article).delete(delete_article));
```

虽然这两个路由都有这同样的 ```path("articles")```, 然而它们依然可以被同时添加到同一个父路由, 所以最后的路由长成了这个样子:

```rust
Router::new()
    .push(
        Router::with_path("articles")
            .get(list_articles)
            .push(Router::with_path("<id>").get(show_article)),
    )
    .push(
        Router::with_path("articles")
            .hoop(auth_check)
            .post(list_articles)
            .push(Router::with_path("<id>").patch(edit_article).delete(delete_article)),
    );
```

```<id>```匹配了路径中的一个片段, 正常情况下文章的 ```id``` 只是一个数字, 这是我们可以使用正则表达式限制 ```id``` 的匹配规则, ```r"<id:/\d+/>"```. 

对于这种数字类型, 还有一种更简单的方法是使用  ```<id:num>```, 具体写法为:
- ```<id:num>```， 匹配任意多个数字字符;
- ```<id:num[10]>```， 只匹配固定特定数量的数字字符，这里的 10 代表匹配仅仅匹配 10 个数字字符;
- ```<id:num(..10)>```, 代表匹配 1 到 9 个数字字符;
- ```<id:num(3..10)>```, 代表匹配 3 到 9 个数字字符;
- ```<id:num(..=10)>```, 代表匹配 1 到 10 个数字字符;
- ```<id:num(3..=10)>```, 代表匹配 3 到 10 个数字字符;
- ```<id:num(10..)>```, 代表匹配至少 10 个数字字符.

还可以通过 ```<*>``` 或者 ```<**>``` 匹配所有剩余的路径片段. 为了代码易读性性强些, 也可以添加适合的名字, 让路径语义更清晰, 比如: ```<**file_path>```.

允许组合使用多个表达式匹配同一个路径片段, 比如 ```/articles/article_<id:num>/```.

### 文件上传
可以通过 Request 中的 get_file 异步获取上传的文件:

```rust
#[fn_handler]
async fn upload(req: &mut Request, res: &mut Response) {
    let file = req.get_file("file").await;
    if let Some(file) = file {
        let dest = format!("temp/{}", file.filename().unwrap_or_else(|| "file".into()));
        if let Err(e) = std::fs::copy(&file.path, Path::new(&dest)) {
            res.set_status_code(StatusCode::INTERNAL_SERVER_ERROR);
        } else {
            res.render_plain_text("Ok");
        }
    } else {
        res.set_status_code(StatusCode::BAD_REQUEST);
    }
}
```

多文件上传也是非常容易处理的:

```rust
#[fn_handler]
async fn upload(req: &mut Request, res: &mut Response) {
    let files = req.get_files("files").await;
    if let Some(files) = files {
        let mut msgs = Vec::with_capacity(files.len());
        for file in files {
            let dest = format!("temp/{}", file.filename().unwrap_or_else(|| "file".into()));
            if let Err(e) = std::fs::copy(&file.path, Path::new(&dest)) {
                res.set_status_code(StatusCode::INTERNAL_SERVER_ERROR);
                res.render_plain_text(&format!("file not found in request: {}", e.to_string()));
            } else {
                msgs.push(dest);
            }
        }
        res.render_plain_text(&format!("Files uploaded:\n\n{}", msgs.join("\n")));
    } else {
        res.set_status_code(StatusCode::BAD_REQUEST);
        res.render_plain_text("file not found in request");
    }
}
```

### 更多示例
您可以从 [examples](./examples/) 文件夹下查看更多示例代码, 您可以通过以下命令运行这些示例：

```
cargo run --example basic_auth
```

您可以使用任何你想运行的示例名称替代这里的 ```basic_auth```.

这里有一个真实的项目使用了 Salvo：[https://github.com/driftluo/myblog](https://github.com/driftluo/myblog).


## 🚀 性能
Benchmark 测试结果可以从这里查看:

[https://web-frameworks-benchmark.netlify.app/result?l=rust](https://web-frameworks-benchmark.netlify.app/result?l=rust)

[https://www.techempower.com/benchmarks/#section=test&runid=1922b097-2d7f-413c-be21-9571c8302734&hw=ph&test=query&l=zik0zj-e6&a=2](https://www.techempower.com/benchmarks/#section=test&runid=1922b097-2d7f-413c-be21-9571c8302734&hw=ph&test=query&l=zik0zj-e6&a=2)

## 🩸 贡献

非常欢迎大家为项目贡献力量，可以通过以下方法为项目作出贡献:

  - 在 issue 中提交功能需求和 bug report;
  - 在 issues 或者 require feedback 下留下自己的意见;
  - 通过 pull requests 提交代码;
  - 在博客或者技术平台发表 Salvo 相关的技术文章。

All pull requests are code reviewed and tested by the CI. Note that unless you explicitly state otherwise, any contribution intentionally submitted for inclusion in Salvo by you shall be dual licensed under the MIT License, without any additional terms or conditions.
## ☕ 支持

`Salvo`是一个开源项目, 如果想支持本项目, 可以 ☕ [**在这里买一杯咖啡**](https://www.buymeacoffee.com/chrislearn). 
<p style="text-align: center;">
<img src="assets/alipay.png" alt="Alipay" width="320"/>&nbsp;&nbsp;&nbsp;&nbsp;&nbsp;&nbsp;&nbsp;&nbsp;<img src="assets/weixin.png" alt="Weixin" width="320"/>
</p>


## ⚠️ 开源协议

Salvo 项目采用以下开源协议:
* Apache License, Version 2.0, ([LICENSE-APACHE](LICENSE-APACHE) or [http://www.apache.org/licenses/LICENSE-2.0](http://www.apache.org/licenses/LICENSE-2.0))
* MIT license ([LICENSE-MIT](LICENSE-MIT) or [http://opensource.org/licenses/MIT](http://opensource.org/licenses/MIT))
=======
<div align="center">
<img alt="Savlo" src="assets/logo.svg" />
<p>

[![build status](https://github.com/salvo-rs/salvo/workflows/ci-linux/badge.svg?branch=master&event=push)](https://github.com/salvo-rs/salvo/actions)
[![build status](https://github.com/salvo-rs/salvo//workflows/ci-macos/badge.svg?branch=master&event=push)](https://github.com/salvo-rs/salvo/actions)
[![build status](https://github.com/salvo-rs/salvo/workflows/ci-windows/badge.svg?branch=master&event=push)](https://github.com/salvo-rs/salvo/actions)
<br>
[![crates.io](https://img.shields.io/crates/v/salvo)](https://crates.io/crates/salvo)
[![Documentation](https://docs.rs/salvo/badge.svg)](https://docs.rs/salvo)
[![unsafe forbidden](https://img.shields.io/badge/unsafe-forbidden-success.svg)](https://github.com/rust-secure-code/safety-dance/)
[![Download](https://img.shields.io/crates/d/salvo.svg)](https://crates.io/crates/salvo)
[![Rust Version](https://img.shields.io/badge/rust-1.56%2B-blue)](https://blog.rust-lang.org/2021/10/21/Rust-1.56.0.html)
<br>
[![codecov](https://codecov.io/gh/salvo-rs/salvo/branch/master/graph/badge.svg)](https://codecov.io/gh/salvo-rs/salvo)
[![Website](https://img.shields.io/website?down_color=lightgrey&down_message=offline&up_color=blue&up_message=online&url=https%3A%2F%2Fsalvo.rs)](https://salvo.rs)
![License](https://img.shields.io/crates/l/salvo.svg)
</p>
</div>

Salvo 是一个极其简单易用却又功能强大的 Rust Web 后端框架. 目标是让 Rust 下的 Web 后端开发能像 Go 等其他语言里的一样简单.

## 🎯 功能特色
  - 基于hyper, tokio 的异步 Web 后端框架;
  - 支持 Websocket;
  - 统一的中间件和句柄接口, 中间件系统支持在句柄之前或者之后运行;
  - 简单易用的路由系统, 支持路由嵌套, 在任何嵌套层都可以添加中间件;
  - 集成 multipart 表单处理, 处理上传文件变得非常简单;
  - 支持从多个本地目录映射成一个虚拟目录提供服务.

## ⚡️ 快速开始
你可以查看[实例代码](https://github.com/salvo-rs/salvo/tree/master/examples),  或者[访问网站](https://salvo.rs).


创建一个全新的项目:

```bash
cargo new hello_salvo --bin
```

添加依赖项到 `Cargo.toml`

```toml
[dependencies]
salvo = { version = "0.16", features = ["full"] }
tokio = { version = "1", features = ["full"] }
```

在 `main.rs` 中创建一个简单的函数句柄, 命名为`hello_world`, 这个函数只是简单地打印文本 ```"Hello World"```.

```rust
use salvo::prelude::*;

#[fn_handler]
async fn hello_world(_req: &mut Request, _depot: &mut Depot, res: &mut Response) {
    res.render_plain_text("Hello World");
}
```

对于 fn_handler, 可以根据需求和喜好有不同种写法.

- 可以将一些没有用到的参数省略掉, 比如这里的 ```_req```, ```_depot```.

    ``` rust
    #[fn_handler]
    async fn hello_world(res: &mut Response) {
        res.render_plain_text("Hello World");
    }
    ```

- 对于任何实现 Writer 的类型都是可以直接作为函数返回值. 比如, ```&str``` 实现了 ```Writer```, 会直接按纯文本输出:

    ```rust
    #[fn_handler]
    async fn hello_world(res: &mut Response) -> &'static str {
        "Hello World"
    }
    ```

- 更常见的情况是, 我们需要通过返回一个 ```Result<T, E>``` 来简化程序中的错误处理. 如果 ```Result<T, E>``` 中 ```T``` 和 ```E``` 都实现 ```Writer```, 则 ```Result<T, E>``` 可以直接作为函数返回类型:

    ```rust
    #[fn_handler]
    async fn hello_world(res: &mut Response) -> Result<&'static str, ()> {
        Ok("Hello World")
    }
    ```

在 ```main``` 函数中, 我们需要首先创建一个根路由, 然后创建一个 Server 并且调用它的 ```bind``` 函数:

```rust
use salvo::prelude::*;

#[fn_handler]
async fn hello_world() -> &'static str {
    "Hello World"
}
#[tokio::main]
async fn main() {
    let router = Router::new().get(hello_world);
    Server::new(TcpListener::bind("127.0.0.1:7878")).serve(router).await;
}
```

### 中间件
Salvo 中的中间件其实就是 Handler, 没有其他任何特别之处.

### 树状路由系统

正常情况下我们是这样写路由的：

```rust
Router::with_path("articles").get(list_articles).post(create_article);
Router::with_path("articles/<id>")
    .get(show_article)
    .patch(edit_article)
    .delete(delete_article);
```

往往查看文章和文章列表是不需要用户登录的, 但是创建, 编辑, 删除文章等需要用户登录认证权限才可以. Salvo 中支持嵌套的路由系统可以很好地满足这种需求. 我们可以把不需要用户登录的路由写到一起：

```rust
Router::with_path("articles")
    .get(list_articles)
    .push(Router::with_path("<id>").get(show_article));
```

然后把需要用户登录的路由写到一起， 并且使用相应的中间件验证用户是否登录：
```rust
Router::with_path("articles")
    .hoop(auth_check)
    .post(list_articles)
    .push(Router::with_path("<id>").patch(edit_article).delete(delete_article));
```

虽然这两个路由都有这同样的 ```path("articles")```, 然而它们依然可以被同时添加到同一个父路由, 所以最后的路由长成了这个样子:

```rust
Router::new()
    .push(
        Router::with_path("articles")
            .get(list_articles)
            .push(Router::with_path("<id>").get(show_article)),
    )
    .push(
        Router::with_path("articles")
            .hoop(auth_check)
            .post(list_articles)
            .push(Router::with_path("<id>").patch(edit_article).delete(delete_article)),
    );
```

```<id>```匹配了路径中的一个片段, 正常情况下文章的 ```id``` 只是一个数字, 这是我们可以使用正则表达式限制 ```id``` 的匹配规则, ```r"<id:/\d+/>"```. 

对于这种数字类型, 还有一种更简单的方法是使用  ```<id:num>```, 具体写法为:
- ```<id:num>```， 匹配任意多个数字字符;
- ```<id:num[10]>```， 只匹配固定特定数量的数字字符，这里的 10 代表匹配仅仅匹配 10 个数字字符;
- ```<id:num(..10)>```, 代表匹配 1 到 9 个数字字符;
- ```<id:num(3..10)>```, 代表匹配 3 到 9 个数字字符;
- ```<id:num(..=10)>```, 代表匹配 1 到 10 个数字字符;
- ```<id:num(3..=10)>```, 代表匹配 3 到 10 个数字字符;
- ```<id:num(10..)>```, 代表匹配至少 10 个数字字符.

还可以通过 ```<*>``` 或者 ```<**>``` 匹配所有剩余的路径片段. 为了代码易读性性强些, 也可以添加适合的名字, 让路径语义更清晰, 比如: ```<**file_path>```.

允许组合使用多个表达式匹配同一个路径片段, 比如 ```/articles/article_<id:num>/```.

### 文件上传
可以通过 Request 中的 get_file 异步获取上传的文件:

```rust
#[fn_handler]
async fn upload(req: &mut Request, res: &mut Response) {
    let file = req.get_file("file").await;
    if let Some(file) = file {
        let dest = format!("temp/{}", file.filename().unwrap_or_else(|| "file".into()));
        if let Err(e) = std::fs::copy(&file.path, Path::new(&dest)) {
            res.set_status_code(StatusCode::INTERNAL_SERVER_ERROR);
        } else {
            res.render_plain_text("Ok");
        }
    } else {
        res.set_status_code(StatusCode::BAD_REQUEST);
    }
}
```

多文件上传也是非常容易处理的:

```rust
#[fn_handler]
async fn upload(req: &mut Request, res: &mut Response) {
    let files = req.get_files("files").await;
    if let Some(files) = files {
        let mut msgs = Vec::with_capacity(files.len());
        for file in files {
            let dest = format!("temp/{}", file.filename().unwrap_or_else(|| "file".into()));
            if let Err(e) = std::fs::copy(&file.path, Path::new(&dest)) {
                res.set_status_code(StatusCode::INTERNAL_SERVER_ERROR);
                res.render_plain_text(&format!("file not found in request: {}", e.to_string()));
            } else {
                msgs.push(dest);
            }
        }
        res.render_plain_text(&format!("Files uploaded:\n\n{}", msgs.join("\n")));
    } else {
        res.set_status_code(StatusCode::BAD_REQUEST);
        res.render_plain_text("file not found in request");
    }
}
```

### 更多示例
您可以从 [examples](./examples/) 文件夹下查看更多示例代码:
- [basic_auth.rs](./examples/basic_auth.rs)
- [compression.rs](./examples/compression.rs)
- [custom_error_page.rs](./examples/custom_error_page.rs)
- [custom_filter.rs](./examples/custom_filter.rs)
- [file_list.rs](./examples/file_list.rs)
- [handle_error.rs](./examples/custom_filter.rs)
- [proxy.rs](./examples/proxy.rs)
- [remote_addr.rs](./examples/remote_addr.rs)
- [routing.rs](./examples/routing.rs)
- [size_limiter.rs](./examples/size_limiter.rs)
- [sse_chat.rs](./examples/sse_chat.rs)
- [sse.rs](./examples/sse.rs)
- [tls_reload.rs](./examples/tls_reload.rs)
- [tls.rs](./examples/tls.rs)
- [todos.rs](./examples/todos.rs)
- [unix_socket.rs](./examples/unix_socket.rs)
- [ws_chat.rs](./examples/ws_chat.rs)
- [ws.rs](./examples/ws.rs)
- [work_with_tower.rs](./examples/work_with_tower.rs)

您可以通过以下命令运行这些示例：

```
cargo run --example basic_auth
```

您可以使用任何你想运行的示例名称替代这里的 ```basic_auth```.

这里有一个真实的项目使用了 Salvo：[https://github.com/driftluo/myblog](https://github.com/driftluo/myblog).


## 🚀 性能
Benchmark 测试结果可以从这里查看:

[https://web-frameworks-benchmark.netlify.app/result?l=rust](https://web-frameworks-benchmark.netlify.app/result?l=rust)

[https://www.techempower.com/benchmarks/#section=test&runid=1922b097-2d7f-413c-be21-9571c8302734&hw=ph&test=query&l=zik0zj-e6&a=2](https://www.techempower.com/benchmarks/#section=test&runid=1922b097-2d7f-413c-be21-9571c8302734&hw=ph&test=query&l=zik0zj-e6&a=2)

## 🩸 贡献

非常欢迎大家为项目贡献力量，可以通过以下方法为项目作出贡献:

  - 在 issue 中提交功能需求和 bug report;
  - 在 issues 或者 require feedback 下留下自己的意见;
  - 通过 pull requests 提交代码;
  - 在博客或者技术平台发表 Salvo 相关的技术文章。

All pull requests are code reviewed and tested by the CI. Note that unless you explicitly state otherwise, any contribution intentionally submitted for inclusion in Salvo by you shall be dual licensed under the MIT License, without any additional terms or conditions.
## ☕ 支持

`Salvo`是一个开源项目, 如果想支持本项目, 可以 ☕ [**在这里买一杯咖啡**](https://www.buymeacoffee.com/chrislearn). 
<p style="text-align: center;">
<img src="assets/alipay.png" alt="Alipay" width="320"/>&nbsp;&nbsp;&nbsp;&nbsp;&nbsp;&nbsp;&nbsp;&nbsp;<img src="assets/weixin.png" alt="Weixin" width="320"/>
</p>


## ⚠️ 开源协议

Salvo 项目采用以下开源协议:
* Apache License, Version 2.0, ([LICENSE-APACHE](LICENSE-APACHE) or [http://www.apache.org/licenses/LICENSE-2.0](http://www.apache.org/licenses/LICENSE-2.0))
* MIT license ([LICENSE-MIT](LICENSE-MIT) or [http://opensource.org/licenses/MIT](http://opensource.org/licenses/MIT))

>>>>>>> 533259ab
<|MERGE_RESOLUTION|>--- conflicted
+++ resolved
@@ -1,533 +1,255 @@
-<<<<<<< HEAD
-<div align="center">
-<img alt="Savlo" src="assets/logo.svg" />
-<p>
-
-[![build status](https://github.com/salvo-rs/salvo/workflows/ci-linux/badge.svg?branch=master&event=push)](https://github.com/salvo-rs/salvo/actions)
-[![build status](https://github.com/salvo-rs/salvo//workflows/ci-macos/badge.svg?branch=master&event=push)](https://github.com/salvo-rs/salvo/actions)
-[![build status](https://github.com/salvo-rs/salvo/workflows/ci-windows/badge.svg?branch=master&event=push)](https://github.com/salvo-rs/salvo/actions)
-<br>
-[![crates.io](https://img.shields.io/crates/v/salvo)](https://crates.io/crates/salvo)
-[![Documentation](https://docs.rs/salvo/badge.svg)](https://docs.rs/salvo)
-[![unsafe forbidden](https://img.shields.io/badge/unsafe-forbidden-success.svg)](https://github.com/rust-secure-code/safety-dance/)
-[![Download](https://img.shields.io/crates/d/salvo.svg)](https://crates.io/crates/salvo)
-[![Rust Version](https://img.shields.io/badge/rust-1.56%2B-blue)](https://blog.rust-lang.org/2021/10/21/Rust-1.56.0.html)
-<br>
-[![codecov](https://codecov.io/gh/salvo-rs/salvo/branch/master/graph/badge.svg)](https://codecov.io/gh/salvo-rs/salvo)
-[![Website](https://img.shields.io/website?down_color=lightgrey&down_message=offline&up_color=blue&up_message=online&url=https%3A%2F%2Fsalvo.rs)](https://salvo.rs)
-![License](https://img.shields.io/crates/l/salvo.svg)
-</p>
-</div>
-
-Salvo 是一个极其简单易用却又功能强大的 Rust Web 后端框架. 目标是让 Rust 下的 Web 后端开发能像 Go 等其他语言里的一样简单.
-
-## 🎯 功能特色
-  - 基于hyper, tokio 的异步 Web 后端框架;
-  - 支持 Websocket;
-  - 统一的中间件和句柄接口, 中间件系统支持在句柄之前或者之后运行;
-  - 简单易用的路由系统, 支持路由嵌套, 在任何嵌套层都可以添加中间件;
-  - 集成 multipart 表单处理, 处理上传文件变得非常简单;
-  - 支持从多个本地目录映射成一个虚拟目录提供服务.
-
-## ⚡️ 快速开始
-你可以查看[实例代码](https://github.com/salvo-rs/salvo/tree/master/examples),  或者[访问网站](https://salvo.rs).
-
-
-创建一个全新的项目:
-
-```bash
-cargo new hello_salvo --bin
-```
-
-添加依赖项到 `Cargo.toml`
-
-```toml
-[dependencies]
-salvo = { version = "0.16", features = ["full"] }
-tokio = { version = "1", features = ["full"] }
-```
-
-在 `main.rs` 中创建一个简单的函数句柄, 命名为`hello_world`, 这个函数只是简单地打印文本 ```"Hello World"```.
-
-```rust
-use salvo::prelude::*;
-
-#[fn_handler]
-async fn hello_world(_req: &mut Request, _depot: &mut Depot, res: &mut Response) {
-    res.render_plain_text("Hello World");
-}
-```
-
-对于 fn_handler, 可以根据需求和喜好有不同种写法.
-
-- 可以将一些没有用到的参数省略掉, 比如这里的 ```_req```, ```_depot```.
-
-    ``` rust
-    #[fn_handler]
-    async fn hello_world(res: &mut Response) {
-        res.render_plain_text("Hello World");
-    }
-    ```
-
-- 对于任何实现 Writer 的类型都是可以直接作为函数返回值. 比如, ```&str``` 实现了 ```Writer```, 会直接按纯文本输出:
-
-    ```rust
-    #[fn_handler]
-    async fn hello_world(res: &mut Response) -> &'static str {
-        "Hello World"
-    }
-    ```
-
-- 更常见的情况是, 我们需要通过返回一个 ```Result<T, E>``` 来简化程序中的错误处理. 如果 ```Result<T, E>``` 中 ```T``` 和 ```E``` 都实现 ```Writer```, 则 ```Result<T, E>``` 可以直接作为函数返回类型:
-
-    ```rust
-    #[fn_handler]
-    async fn hello_world(res: &mut Response) -> Result<&'static str, ()> {
-        Ok("Hello World")
-    }
-    ```
-
-在 ```main``` 函数中, 我们需要首先创建一个根路由, 然后创建一个 Server 并且调用它的 ```bind``` 函数:
-
-```rust
-use salvo::prelude::*;
-
-#[fn_handler]
-async fn hello_world() -> &'static str {
-    "Hello World"
-}
-#[tokio::main]
-async fn main() {
-    let router = Router::new().get(hello_world);
-    Server::new(TcpListener::bind("0.0.0.0:7878")).serve(router).await;
-}
-```
-
-### 中间件
-Salvo 中的中间件其实就是 Handler, 没有其他任何特别之处.
-
-### 树状路由系统
-
-正常情况下我们是这样写路由的：
-
-```rust
-Router::with_path("articles").get(list_articles).post(create_article);
-Router::with_path("articles/<id>")
-    .get(show_article)
-    .patch(edit_article)
-    .delete(delete_article);
-```
-
-往往查看文章和文章列表是不需要用户登录的, 但是创建, 编辑, 删除文章等需要用户登录认证权限才可以. Salvo 中支持嵌套的路由系统可以很好地满足这种需求. 我们可以把不需要用户登录的路由写到一起：
-
-```rust
-Router::with_path("articles")
-    .get(list_articles)
-    .push(Router::with_path("<id>").get(show_article));
-```
-
-然后把需要用户登录的路由写到一起， 并且使用相应的中间件验证用户是否登录：
-```rust
-Router::with_path("articles")
-    .hoop(auth_check)
-    .post(list_articles)
-    .push(Router::with_path("<id>").patch(edit_article).delete(delete_article));
-```
-
-虽然这两个路由都有这同样的 ```path("articles")```, 然而它们依然可以被同时添加到同一个父路由, 所以最后的路由长成了这个样子:
-
-```rust
-Router::new()
-    .push(
-        Router::with_path("articles")
-            .get(list_articles)
-            .push(Router::with_path("<id>").get(show_article)),
-    )
-    .push(
-        Router::with_path("articles")
-            .hoop(auth_check)
-            .post(list_articles)
-            .push(Router::with_path("<id>").patch(edit_article).delete(delete_article)),
-    );
-```
-
-```<id>```匹配了路径中的一个片段, 正常情况下文章的 ```id``` 只是一个数字, 这是我们可以使用正则表达式限制 ```id``` 的匹配规则, ```r"<id:/\d+/>"```. 
-
-对于这种数字类型, 还有一种更简单的方法是使用  ```<id:num>```, 具体写法为:
-- ```<id:num>```， 匹配任意多个数字字符;
-- ```<id:num[10]>```， 只匹配固定特定数量的数字字符，这里的 10 代表匹配仅仅匹配 10 个数字字符;
-- ```<id:num(..10)>```, 代表匹配 1 到 9 个数字字符;
-- ```<id:num(3..10)>```, 代表匹配 3 到 9 个数字字符;
-- ```<id:num(..=10)>```, 代表匹配 1 到 10 个数字字符;
-- ```<id:num(3..=10)>```, 代表匹配 3 到 10 个数字字符;
-- ```<id:num(10..)>```, 代表匹配至少 10 个数字字符.
-
-还可以通过 ```<*>``` 或者 ```<**>``` 匹配所有剩余的路径片段. 为了代码易读性性强些, 也可以添加适合的名字, 让路径语义更清晰, 比如: ```<**file_path>```.
-
-允许组合使用多个表达式匹配同一个路径片段, 比如 ```/articles/article_<id:num>/```.
-
-### 文件上传
-可以通过 Request 中的 get_file 异步获取上传的文件:
-
-```rust
-#[fn_handler]
-async fn upload(req: &mut Request, res: &mut Response) {
-    let file = req.get_file("file").await;
-    if let Some(file) = file {
-        let dest = format!("temp/{}", file.filename().unwrap_or_else(|| "file".into()));
-        if let Err(e) = std::fs::copy(&file.path, Path::new(&dest)) {
-            res.set_status_code(StatusCode::INTERNAL_SERVER_ERROR);
-        } else {
-            res.render_plain_text("Ok");
-        }
-    } else {
-        res.set_status_code(StatusCode::BAD_REQUEST);
-    }
-}
-```
-
-多文件上传也是非常容易处理的:
-
-```rust
-#[fn_handler]
-async fn upload(req: &mut Request, res: &mut Response) {
-    let files = req.get_files("files").await;
-    if let Some(files) = files {
-        let mut msgs = Vec::with_capacity(files.len());
-        for file in files {
-            let dest = format!("temp/{}", file.filename().unwrap_or_else(|| "file".into()));
-            if let Err(e) = std::fs::copy(&file.path, Path::new(&dest)) {
-                res.set_status_code(StatusCode::INTERNAL_SERVER_ERROR);
-                res.render_plain_text(&format!("file not found in request: {}", e.to_string()));
-            } else {
-                msgs.push(dest);
-            }
-        }
-        res.render_plain_text(&format!("Files uploaded:\n\n{}", msgs.join("\n")));
-    } else {
-        res.set_status_code(StatusCode::BAD_REQUEST);
-        res.render_plain_text("file not found in request");
-    }
-}
-```
-
-### 更多示例
-您可以从 [examples](./examples/) 文件夹下查看更多示例代码, 您可以通过以下命令运行这些示例：
-
-```
-cargo run --example basic_auth
-```
-
-您可以使用任何你想运行的示例名称替代这里的 ```basic_auth```.
-
-这里有一个真实的项目使用了 Salvo：[https://github.com/driftluo/myblog](https://github.com/driftluo/myblog).
-
-
-## 🚀 性能
-Benchmark 测试结果可以从这里查看:
-
-[https://web-frameworks-benchmark.netlify.app/result?l=rust](https://web-frameworks-benchmark.netlify.app/result?l=rust)
-
-[https://www.techempower.com/benchmarks/#section=test&runid=1922b097-2d7f-413c-be21-9571c8302734&hw=ph&test=query&l=zik0zj-e6&a=2](https://www.techempower.com/benchmarks/#section=test&runid=1922b097-2d7f-413c-be21-9571c8302734&hw=ph&test=query&l=zik0zj-e6&a=2)
-
-## 🩸 贡献
-
-非常欢迎大家为项目贡献力量，可以通过以下方法为项目作出贡献:
-
-  - 在 issue 中提交功能需求和 bug report;
-  - 在 issues 或者 require feedback 下留下自己的意见;
-  - 通过 pull requests 提交代码;
-  - 在博客或者技术平台发表 Salvo 相关的技术文章。
-
-All pull requests are code reviewed and tested by the CI. Note that unless you explicitly state otherwise, any contribution intentionally submitted for inclusion in Salvo by you shall be dual licensed under the MIT License, without any additional terms or conditions.
-## ☕ 支持
-
-`Salvo`是一个开源项目, 如果想支持本项目, 可以 ☕ [**在这里买一杯咖啡**](https://www.buymeacoffee.com/chrislearn). 
-<p style="text-align: center;">
-<img src="assets/alipay.png" alt="Alipay" width="320"/>&nbsp;&nbsp;&nbsp;&nbsp;&nbsp;&nbsp;&nbsp;&nbsp;<img src="assets/weixin.png" alt="Weixin" width="320"/>
-</p>
-
-
-## ⚠️ 开源协议
-
-Salvo 项目采用以下开源协议:
-* Apache License, Version 2.0, ([LICENSE-APACHE](LICENSE-APACHE) or [http://www.apache.org/licenses/LICENSE-2.0](http://www.apache.org/licenses/LICENSE-2.0))
-* MIT license ([LICENSE-MIT](LICENSE-MIT) or [http://opensource.org/licenses/MIT](http://opensource.org/licenses/MIT))
-=======
-<div align="center">
-<img alt="Savlo" src="assets/logo.svg" />
-<p>
-
-[![build status](https://github.com/salvo-rs/salvo/workflows/ci-linux/badge.svg?branch=master&event=push)](https://github.com/salvo-rs/salvo/actions)
-[![build status](https://github.com/salvo-rs/salvo//workflows/ci-macos/badge.svg?branch=master&event=push)](https://github.com/salvo-rs/salvo/actions)
-[![build status](https://github.com/salvo-rs/salvo/workflows/ci-windows/badge.svg?branch=master&event=push)](https://github.com/salvo-rs/salvo/actions)
-<br>
-[![crates.io](https://img.shields.io/crates/v/salvo)](https://crates.io/crates/salvo)
-[![Documentation](https://docs.rs/salvo/badge.svg)](https://docs.rs/salvo)
-[![unsafe forbidden](https://img.shields.io/badge/unsafe-forbidden-success.svg)](https://github.com/rust-secure-code/safety-dance/)
-[![Download](https://img.shields.io/crates/d/salvo.svg)](https://crates.io/crates/salvo)
-[![Rust Version](https://img.shields.io/badge/rust-1.56%2B-blue)](https://blog.rust-lang.org/2021/10/21/Rust-1.56.0.html)
-<br>
-[![codecov](https://codecov.io/gh/salvo-rs/salvo/branch/master/graph/badge.svg)](https://codecov.io/gh/salvo-rs/salvo)
-[![Website](https://img.shields.io/website?down_color=lightgrey&down_message=offline&up_color=blue&up_message=online&url=https%3A%2F%2Fsalvo.rs)](https://salvo.rs)
-![License](https://img.shields.io/crates/l/salvo.svg)
-</p>
-</div>
-
-Salvo 是一个极其简单易用却又功能强大的 Rust Web 后端框架. 目标是让 Rust 下的 Web 后端开发能像 Go 等其他语言里的一样简单.
-
-## 🎯 功能特色
-  - 基于hyper, tokio 的异步 Web 后端框架;
-  - 支持 Websocket;
-  - 统一的中间件和句柄接口, 中间件系统支持在句柄之前或者之后运行;
-  - 简单易用的路由系统, 支持路由嵌套, 在任何嵌套层都可以添加中间件;
-  - 集成 multipart 表单处理, 处理上传文件变得非常简单;
-  - 支持从多个本地目录映射成一个虚拟目录提供服务.
-
-## ⚡️ 快速开始
-你可以查看[实例代码](https://github.com/salvo-rs/salvo/tree/master/examples),  或者[访问网站](https://salvo.rs).
-
-
-创建一个全新的项目:
-
-```bash
-cargo new hello_salvo --bin
-```
-
-添加依赖项到 `Cargo.toml`
-
-```toml
-[dependencies]
-salvo = { version = "0.16", features = ["full"] }
-tokio = { version = "1", features = ["full"] }
-```
-
-在 `main.rs` 中创建一个简单的函数句柄, 命名为`hello_world`, 这个函数只是简单地打印文本 ```"Hello World"```.
-
-```rust
-use salvo::prelude::*;
-
-#[fn_handler]
-async fn hello_world(_req: &mut Request, _depot: &mut Depot, res: &mut Response) {
-    res.render_plain_text("Hello World");
-}
-```
-
-对于 fn_handler, 可以根据需求和喜好有不同种写法.
-
-- 可以将一些没有用到的参数省略掉, 比如这里的 ```_req```, ```_depot```.
-
-    ``` rust
-    #[fn_handler]
-    async fn hello_world(res: &mut Response) {
-        res.render_plain_text("Hello World");
-    }
-    ```
-
-- 对于任何实现 Writer 的类型都是可以直接作为函数返回值. 比如, ```&str``` 实现了 ```Writer```, 会直接按纯文本输出:
-
-    ```rust
-    #[fn_handler]
-    async fn hello_world(res: &mut Response) -> &'static str {
-        "Hello World"
-    }
-    ```
-
-- 更常见的情况是, 我们需要通过返回一个 ```Result<T, E>``` 来简化程序中的错误处理. 如果 ```Result<T, E>``` 中 ```T``` 和 ```E``` 都实现 ```Writer```, 则 ```Result<T, E>``` 可以直接作为函数返回类型:
-
-    ```rust
-    #[fn_handler]
-    async fn hello_world(res: &mut Response) -> Result<&'static str, ()> {
-        Ok("Hello World")
-    }
-    ```
-
-在 ```main``` 函数中, 我们需要首先创建一个根路由, 然后创建一个 Server 并且调用它的 ```bind``` 函数:
-
-```rust
-use salvo::prelude::*;
-
-#[fn_handler]
-async fn hello_world() -> &'static str {
-    "Hello World"
-}
-#[tokio::main]
-async fn main() {
-    let router = Router::new().get(hello_world);
-    Server::new(TcpListener::bind("127.0.0.1:7878")).serve(router).await;
-}
-```
-
-### 中间件
-Salvo 中的中间件其实就是 Handler, 没有其他任何特别之处.
-
-### 树状路由系统
-
-正常情况下我们是这样写路由的：
-
-```rust
-Router::with_path("articles").get(list_articles).post(create_article);
-Router::with_path("articles/<id>")
-    .get(show_article)
-    .patch(edit_article)
-    .delete(delete_article);
-```
-
-往往查看文章和文章列表是不需要用户登录的, 但是创建, 编辑, 删除文章等需要用户登录认证权限才可以. Salvo 中支持嵌套的路由系统可以很好地满足这种需求. 我们可以把不需要用户登录的路由写到一起：
-
-```rust
-Router::with_path("articles")
-    .get(list_articles)
-    .push(Router::with_path("<id>").get(show_article));
-```
-
-然后把需要用户登录的路由写到一起， 并且使用相应的中间件验证用户是否登录：
-```rust
-Router::with_path("articles")
-    .hoop(auth_check)
-    .post(list_articles)
-    .push(Router::with_path("<id>").patch(edit_article).delete(delete_article));
-```
-
-虽然这两个路由都有这同样的 ```path("articles")```, 然而它们依然可以被同时添加到同一个父路由, 所以最后的路由长成了这个样子:
-
-```rust
-Router::new()
-    .push(
-        Router::with_path("articles")
-            .get(list_articles)
-            .push(Router::with_path("<id>").get(show_article)),
-    )
-    .push(
-        Router::with_path("articles")
-            .hoop(auth_check)
-            .post(list_articles)
-            .push(Router::with_path("<id>").patch(edit_article).delete(delete_article)),
-    );
-```
-
-```<id>```匹配了路径中的一个片段, 正常情况下文章的 ```id``` 只是一个数字, 这是我们可以使用正则表达式限制 ```id``` 的匹配规则, ```r"<id:/\d+/>"```. 
-
-对于这种数字类型, 还有一种更简单的方法是使用  ```<id:num>```, 具体写法为:
-- ```<id:num>```， 匹配任意多个数字字符;
-- ```<id:num[10]>```， 只匹配固定特定数量的数字字符，这里的 10 代表匹配仅仅匹配 10 个数字字符;
-- ```<id:num(..10)>```, 代表匹配 1 到 9 个数字字符;
-- ```<id:num(3..10)>```, 代表匹配 3 到 9 个数字字符;
-- ```<id:num(..=10)>```, 代表匹配 1 到 10 个数字字符;
-- ```<id:num(3..=10)>```, 代表匹配 3 到 10 个数字字符;
-- ```<id:num(10..)>```, 代表匹配至少 10 个数字字符.
-
-还可以通过 ```<*>``` 或者 ```<**>``` 匹配所有剩余的路径片段. 为了代码易读性性强些, 也可以添加适合的名字, 让路径语义更清晰, 比如: ```<**file_path>```.
-
-允许组合使用多个表达式匹配同一个路径片段, 比如 ```/articles/article_<id:num>/```.
-
-### 文件上传
-可以通过 Request 中的 get_file 异步获取上传的文件:
-
-```rust
-#[fn_handler]
-async fn upload(req: &mut Request, res: &mut Response) {
-    let file = req.get_file("file").await;
-    if let Some(file) = file {
-        let dest = format!("temp/{}", file.filename().unwrap_or_else(|| "file".into()));
-        if let Err(e) = std::fs::copy(&file.path, Path::new(&dest)) {
-            res.set_status_code(StatusCode::INTERNAL_SERVER_ERROR);
-        } else {
-            res.render_plain_text("Ok");
-        }
-    } else {
-        res.set_status_code(StatusCode::BAD_REQUEST);
-    }
-}
-```
-
-多文件上传也是非常容易处理的:
-
-```rust
-#[fn_handler]
-async fn upload(req: &mut Request, res: &mut Response) {
-    let files = req.get_files("files").await;
-    if let Some(files) = files {
-        let mut msgs = Vec::with_capacity(files.len());
-        for file in files {
-            let dest = format!("temp/{}", file.filename().unwrap_or_else(|| "file".into()));
-            if let Err(e) = std::fs::copy(&file.path, Path::new(&dest)) {
-                res.set_status_code(StatusCode::INTERNAL_SERVER_ERROR);
-                res.render_plain_text(&format!("file not found in request: {}", e.to_string()));
-            } else {
-                msgs.push(dest);
-            }
-        }
-        res.render_plain_text(&format!("Files uploaded:\n\n{}", msgs.join("\n")));
-    } else {
-        res.set_status_code(StatusCode::BAD_REQUEST);
-        res.render_plain_text("file not found in request");
-    }
-}
-```
-
-### 更多示例
-您可以从 [examples](./examples/) 文件夹下查看更多示例代码:
-- [basic_auth.rs](./examples/basic_auth.rs)
-- [compression.rs](./examples/compression.rs)
-- [custom_error_page.rs](./examples/custom_error_page.rs)
-- [custom_filter.rs](./examples/custom_filter.rs)
-- [file_list.rs](./examples/file_list.rs)
-- [handle_error.rs](./examples/custom_filter.rs)
-- [proxy.rs](./examples/proxy.rs)
-- [remote_addr.rs](./examples/remote_addr.rs)
-- [routing.rs](./examples/routing.rs)
-- [size_limiter.rs](./examples/size_limiter.rs)
-- [sse_chat.rs](./examples/sse_chat.rs)
-- [sse.rs](./examples/sse.rs)
-- [tls_reload.rs](./examples/tls_reload.rs)
-- [tls.rs](./examples/tls.rs)
-- [todos.rs](./examples/todos.rs)
-- [unix_socket.rs](./examples/unix_socket.rs)
-- [ws_chat.rs](./examples/ws_chat.rs)
-- [ws.rs](./examples/ws.rs)
-- [work_with_tower.rs](./examples/work_with_tower.rs)
-
-您可以通过以下命令运行这些示例：
-
-```
-cargo run --example basic_auth
-```
-
-您可以使用任何你想运行的示例名称替代这里的 ```basic_auth```.
-
-这里有一个真实的项目使用了 Salvo：[https://github.com/driftluo/myblog](https://github.com/driftluo/myblog).
-
-
-## 🚀 性能
-Benchmark 测试结果可以从这里查看:
-
-[https://web-frameworks-benchmark.netlify.app/result?l=rust](https://web-frameworks-benchmark.netlify.app/result?l=rust)
-
-[https://www.techempower.com/benchmarks/#section=test&runid=1922b097-2d7f-413c-be21-9571c8302734&hw=ph&test=query&l=zik0zj-e6&a=2](https://www.techempower.com/benchmarks/#section=test&runid=1922b097-2d7f-413c-be21-9571c8302734&hw=ph&test=query&l=zik0zj-e6&a=2)
-
-## 🩸 贡献
-
-非常欢迎大家为项目贡献力量，可以通过以下方法为项目作出贡献:
-
-  - 在 issue 中提交功能需求和 bug report;
-  - 在 issues 或者 require feedback 下留下自己的意见;
-  - 通过 pull requests 提交代码;
-  - 在博客或者技术平台发表 Salvo 相关的技术文章。
-
-All pull requests are code reviewed and tested by the CI. Note that unless you explicitly state otherwise, any contribution intentionally submitted for inclusion in Salvo by you shall be dual licensed under the MIT License, without any additional terms or conditions.
-## ☕ 支持
-
-`Salvo`是一个开源项目, 如果想支持本项目, 可以 ☕ [**在这里买一杯咖啡**](https://www.buymeacoffee.com/chrislearn). 
-<p style="text-align: center;">
-<img src="assets/alipay.png" alt="Alipay" width="320"/>&nbsp;&nbsp;&nbsp;&nbsp;&nbsp;&nbsp;&nbsp;&nbsp;<img src="assets/weixin.png" alt="Weixin" width="320"/>
-</p>
-
-
-## ⚠️ 开源协议
-
-Salvo 项目采用以下开源协议:
-* Apache License, Version 2.0, ([LICENSE-APACHE](LICENSE-APACHE) or [http://www.apache.org/licenses/LICENSE-2.0](http://www.apache.org/licenses/LICENSE-2.0))
-* MIT license ([LICENSE-MIT](LICENSE-MIT) or [http://opensource.org/licenses/MIT](http://opensource.org/licenses/MIT))
-
->>>>>>> 533259ab
+<div align="center">
+<img alt="Savlo" src="assets/logo.svg" />
+<p>
+
+[![build status](https://github.com/salvo-rs/salvo/workflows/ci-linux/badge.svg?branch=master&event=push)](https://github.com/salvo-rs/salvo/actions)
+[![build status](https://github.com/salvo-rs/salvo//workflows/ci-macos/badge.svg?branch=master&event=push)](https://github.com/salvo-rs/salvo/actions)
+[![build status](https://github.com/salvo-rs/salvo/workflows/ci-windows/badge.svg?branch=master&event=push)](https://github.com/salvo-rs/salvo/actions)
+<br>
+[![crates.io](https://img.shields.io/crates/v/salvo)](https://crates.io/crates/salvo)
+[![Documentation](https://docs.rs/salvo/badge.svg)](https://docs.rs/salvo)
+[![unsafe forbidden](https://img.shields.io/badge/unsafe-forbidden-success.svg)](https://github.com/rust-secure-code/safety-dance/)
+[![Download](https://img.shields.io/crates/d/salvo.svg)](https://crates.io/crates/salvo)
+[![Rust Version](https://img.shields.io/badge/rust-1.56%2B-blue)](https://blog.rust-lang.org/2021/10/21/Rust-1.56.0.html)
+<br>
+[![codecov](https://codecov.io/gh/salvo-rs/salvo/branch/master/graph/badge.svg)](https://codecov.io/gh/salvo-rs/salvo)
+[![Website](https://img.shields.io/website?down_color=lightgrey&down_message=offline&up_color=blue&up_message=online&url=https%3A%2F%2Fsalvo.rs)](https://salvo.rs)
+![License](https://img.shields.io/crates/l/salvo.svg)
+</p>
+</div>
+
+Salvo 是一个极其简单易用却又功能强大的 Rust Web 后端框架. 目标是让 Rust 下的 Web 后端开发能像 Go 等其他语言里的一样简单.
+
+## 🎯 功能特色
+  - 基于hyper, tokio 的异步 Web 后端框架;
+  - 支持 Websocket;
+  - 统一的中间件和句柄接口, 中间件系统支持在句柄之前或者之后运行;
+  - 简单易用的路由系统, 支持路由嵌套, 在任何嵌套层都可以添加中间件;
+  - 集成 multipart 表单处理, 处理上传文件变得非常简单;
+  - 支持从多个本地目录映射成一个虚拟目录提供服务.
+
+## ⚡️ 快速开始
+你可以查看[实例代码](https://github.com/salvo-rs/salvo/tree/master/examples),  或者[访问网站](https://salvo.rs).
+
+
+创建一个全新的项目:
+
+```bash
+cargo new hello_salvo --bin
+```
+
+添加依赖项到 `Cargo.toml`
+
+```toml
+[dependencies]
+salvo = { version = "0.16", features = ["full"] }
+tokio = { version = "1", features = ["full"] }
+```
+
+在 `main.rs` 中创建一个简单的函数句柄, 命名为`hello_world`, 这个函数只是简单地打印文本 ```"Hello World"```.
+
+```rust
+use salvo::prelude::*;
+
+#[fn_handler]
+async fn hello_world(_req: &mut Request, _depot: &mut Depot, res: &mut Response) {
+    res.render_plain_text("Hello World");
+}
+```
+
+对于 fn_handler, 可以根据需求和喜好有不同种写法.
+
+- 可以将一些没有用到的参数省略掉, 比如这里的 ```_req```, ```_depot```.
+
+    ``` rust
+    #[fn_handler]
+    async fn hello_world(res: &mut Response) {
+        res.render_plain_text("Hello World");
+    }
+    ```
+
+- 对于任何实现 Writer 的类型都是可以直接作为函数返回值. 比如, ```&str``` 实现了 ```Writer```, 会直接按纯文本输出:
+
+    ```rust
+    #[fn_handler]
+    async fn hello_world(res: &mut Response) -> &'static str {
+        "Hello World"
+    }
+    ```
+
+- 更常见的情况是, 我们需要通过返回一个 ```Result<T, E>``` 来简化程序中的错误处理. 如果 ```Result<T, E>``` 中 ```T``` 和 ```E``` 都实现 ```Writer```, 则 ```Result<T, E>``` 可以直接作为函数返回类型:
+
+    ```rust
+    #[fn_handler]
+    async fn hello_world(res: &mut Response) -> Result<&'static str, ()> {
+        Ok("Hello World")
+    }
+    ```
+
+在 ```main``` 函数中, 我们需要首先创建一个根路由, 然后创建一个 Server 并且调用它的 ```bind``` 函数:
+
+```rust
+use salvo::prelude::*;
+
+#[fn_handler]
+async fn hello_world() -> &'static str {
+    "Hello World"
+}
+#[tokio::main]
+async fn main() {
+    let router = Router::new().get(hello_world);
+    Server::new(TcpListener::bind("0.0.0.0:7878")).serve(router).await;
+}
+```
+
+### 中间件
+Salvo 中的中间件其实就是 Handler, 没有其他任何特别之处.
+
+### 树状路由系统
+
+正常情况下我们是这样写路由的：
+
+```rust
+Router::with_path("articles").get(list_articles).post(create_article);
+Router::with_path("articles/<id>")
+    .get(show_article)
+    .patch(edit_article)
+    .delete(delete_article);
+```
+
+往往查看文章和文章列表是不需要用户登录的, 但是创建, 编辑, 删除文章等需要用户登录认证权限才可以. Salvo 中支持嵌套的路由系统可以很好地满足这种需求. 我们可以把不需要用户登录的路由写到一起：
+
+```rust
+Router::with_path("articles")
+    .get(list_articles)
+    .push(Router::with_path("<id>").get(show_article));
+```
+
+然后把需要用户登录的路由写到一起， 并且使用相应的中间件验证用户是否登录：
+```rust
+Router::with_path("articles")
+    .hoop(auth_check)
+    .post(list_articles)
+    .push(Router::with_path("<id>").patch(edit_article).delete(delete_article));
+```
+
+虽然这两个路由都有这同样的 ```path("articles")```, 然而它们依然可以被同时添加到同一个父路由, 所以最后的路由长成了这个样子:
+
+```rust
+Router::new()
+    .push(
+        Router::with_path("articles")
+            .get(list_articles)
+            .push(Router::with_path("<id>").get(show_article)),
+    )
+    .push(
+        Router::with_path("articles")
+            .hoop(auth_check)
+            .post(list_articles)
+            .push(Router::with_path("<id>").patch(edit_article).delete(delete_article)),
+    );
+```
+
+```<id>```匹配了路径中的一个片段, 正常情况下文章的 ```id``` 只是一个数字, 这是我们可以使用正则表达式限制 ```id``` 的匹配规则, ```r"<id:/\d+/>"```. 
+
+对于这种数字类型, 还有一种更简单的方法是使用  ```<id:num>```, 具体写法为:
+- ```<id:num>```， 匹配任意多个数字字符;
+- ```<id:num[10]>```， 只匹配固定特定数量的数字字符，这里的 10 代表匹配仅仅匹配 10 个数字字符;
+- ```<id:num(..10)>```, 代表匹配 1 到 9 个数字字符;
+- ```<id:num(3..10)>```, 代表匹配 3 到 9 个数字字符;
+- ```<id:num(..=10)>```, 代表匹配 1 到 10 个数字字符;
+- ```<id:num(3..=10)>```, 代表匹配 3 到 10 个数字字符;
+- ```<id:num(10..)>```, 代表匹配至少 10 个数字字符.
+
+还可以通过 ```<*>``` 或者 ```<**>``` 匹配所有剩余的路径片段. 为了代码易读性性强些, 也可以添加适合的名字, 让路径语义更清晰, 比如: ```<**file_path>```.
+
+允许组合使用多个表达式匹配同一个路径片段, 比如 ```/articles/article_<id:num>/```.
+
+### 文件上传
+可以通过 Request 中的 get_file 异步获取上传的文件:
+
+```rust
+#[fn_handler]
+async fn upload(req: &mut Request, res: &mut Response) {
+    let file = req.get_file("file").await;
+    if let Some(file) = file {
+        let dest = format!("temp/{}", file.filename().unwrap_or_else(|| "file".into()));
+        if let Err(e) = std::fs::copy(&file.path, Path::new(&dest)) {
+            res.set_status_code(StatusCode::INTERNAL_SERVER_ERROR);
+        } else {
+            res.render_plain_text("Ok");
+        }
+    } else {
+        res.set_status_code(StatusCode::BAD_REQUEST);
+    }
+}
+```
+
+多文件上传也是非常容易处理的:
+
+```rust
+#[fn_handler]
+async fn upload(req: &mut Request, res: &mut Response) {
+    let files = req.get_files("files").await;
+    if let Some(files) = files {
+        let mut msgs = Vec::with_capacity(files.len());
+        for file in files {
+            let dest = format!("temp/{}", file.filename().unwrap_or_else(|| "file".into()));
+            if let Err(e) = std::fs::copy(&file.path, Path::new(&dest)) {
+                res.set_status_code(StatusCode::INTERNAL_SERVER_ERROR);
+                res.render_plain_text(&format!("file not found in request: {}", e.to_string()));
+            } else {
+                msgs.push(dest);
+            }
+        }
+        res.render_plain_text(&format!("Files uploaded:\n\n{}", msgs.join("\n")));
+    } else {
+        res.set_status_code(StatusCode::BAD_REQUEST);
+        res.render_plain_text("file not found in request");
+    }
+}
+```
+
+### 更多示例
+您可以从 [examples](./examples/) 文件夹下查看更多示例代码, 您可以通过以下命令运行这些示例：
+
+```
+cargo run --example basic_auth
+```
+
+您可以使用任何你想运行的示例名称替代这里的 ```basic_auth```.
+
+这里有一个真实的项目使用了 Salvo：[https://github.com/driftluo/myblog](https://github.com/driftluo/myblog).
+
+
+## 🚀 性能
+Benchmark 测试结果可以从这里查看:
+
+[https://web-frameworks-benchmark.netlify.app/result?l=rust](https://web-frameworks-benchmark.netlify.app/result?l=rust)
+
+[https://www.techempower.com/benchmarks/#section=test&runid=1922b097-2d7f-413c-be21-9571c8302734&hw=ph&test=query&l=zik0zj-e6&a=2](https://www.techempower.com/benchmarks/#section=test&runid=1922b097-2d7f-413c-be21-9571c8302734&hw=ph&test=query&l=zik0zj-e6&a=2)
+
+## 🩸 贡献
+
+非常欢迎大家为项目贡献力量，可以通过以下方法为项目作出贡献:
+
+  - 在 issue 中提交功能需求和 bug report;
+  - 在 issues 或者 require feedback 下留下自己的意见;
+  - 通过 pull requests 提交代码;
+  - 在博客或者技术平台发表 Salvo 相关的技术文章。
+
+All pull requests are code reviewed and tested by the CI. Note that unless you explicitly state otherwise, any contribution intentionally submitted for inclusion in Salvo by you shall be dual licensed under the MIT License, without any additional terms or conditions.
+## ☕ 支持
+
+`Salvo`是一个开源项目, 如果想支持本项目, 可以 ☕ [**在这里买一杯咖啡**](https://www.buymeacoffee.com/chrislearn). 
+<p style="text-align: center;">
+<img src="assets/alipay.png" alt="Alipay" width="320"/>&nbsp;&nbsp;&nbsp;&nbsp;&nbsp;&nbsp;&nbsp;&nbsp;<img src="assets/weixin.png" alt="Weixin" width="320"/>
+</p>
+
+
+## ⚠️ 开源协议
+
+Salvo 项目采用以下开源协议:
+* Apache License, Version 2.0, ([LICENSE-APACHE](LICENSE-APACHE) or [http://www.apache.org/licenses/LICENSE-2.0](http://www.apache.org/licenses/LICENSE-2.0))
+* MIT license ([LICENSE-MIT](LICENSE-MIT) or [http://opensource.org/licenses/MIT](http://opensource.org/licenses/MIT))
+