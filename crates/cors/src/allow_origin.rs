--- conflicted
+++ resolved
@@ -96,9 +96,6 @@
         let allow_origin = match &self.0 {
             OriginInner::Exact(v) => v.clone(),
             OriginInner::List(l) => origin.filter(|o| l.contains(o))?.clone(),
-<<<<<<< HEAD
-            OriginInner::Predicate(c) => origin.filter(|origin| c(origin, req, depot))?.clone(),
-=======
             OriginInner::Predicate(p) => {
                 let origin = origin?;
                 if p(origin, req, depot).await {
@@ -107,7 +104,6 @@
                     return None;
                 }
             }
->>>>>>> 0e18681f
         };
 
         Some((header::ACCESS_CONTROL_ALLOW_ORIGIN, allow_origin))
