//! Extract is a feature to let you deserialize request to custom type.
//!
//! You can easily get data from multiple different data sources and assemble it into the type you want.
//! You can define a custom type first, then in `Handler` you can get the data like this:
//!
//! ```
//! # use salvo_core::prelude::*;
//! # use serde::{Deserialize, Serialize};
//! #[derive(Serialize, Deserialize, Extractible, Debug)]
//! // Get the data field value from the body by default.
//! #[salvo(extract(default_source(from = "body")))]
//! struct GoodMan<'a> {
//!     /// The id number is obtained from the request path parameter, and the data is automatically parsed as i64 type.
//!     #[salvo(extract(source(from = "param")))]
//!     id: i64,
//!     /// Reference types can be used to avoid memory copying.
//!     username: &'a str,
//!     first_name: String,
//!     last_name: String,
//! }
//!
//! #[handler]
//! async fn edit(req: &mut Request) {
//!     let good_man: GoodMan<'_> = req.extract().await.unwrap();
//! }
//! ```
//!
//! There is considerable flexibility in the definition of data types, and can even be resolved into nested structures as needed:
//!
//! ```
//! # use salvo_core::prelude::*;
//! # use serde::{Deserialize, Serialize};
//! #[derive(Serialize, Deserialize, Extractible, Debug)]
//! #[salvo(extract(default_source(from = "body")))]
//! struct GoodMan<'a> {
//!     #[salvo(extract(source(from = "param")))]
//!     id: i64,
//!     #[salvo(extract(source(from = "query")))]
//!     username: &'a str,
//!     first_name: String,
//!     last_name: String,
//!     lovers: Vec<String>,
//!     /// The nested field is completely reparsed from Request.
//!     #[serde(flatten)]
//!     nested: Nested<'a>,
//! }
//!
//! #[derive(Serialize, Deserialize, Extractible, Debug)]
//! #[salvo(extract(default_source(from = "body")))]
//! struct Nested<'a> {
//!     #[salvo(extract(source(from = "param")))]
//!     id: i64,
//!     #[salvo(extract(source(from = "query")))]
//!     username: &'a str,
//!     first_name: String,
//!     last_name: String,
//!     #[salvo(rename = "lovers")]
//!     #[serde(default)]
//!     pets: Vec<String>,
//! }
//! ```
//!
//! View [full source code](https://github.com/salvo-rs/salvo/blob/main/examples/extract-nested/src/main.rs)

/// Metadata types.
pub mod metadata;
pub use metadata::Metadata;

use std::future::Future;

use serde::Deserialize;

use crate::http::Request;
use crate::serde::from_request;
use crate::Writer;

/// If a type implements this trait, it will give a metadata, this will help request to extracts data to this type.
pub trait Extractible<'ex>{
    /// Metadata for Extractible type.
    fn metadata() -> &'ex Metadata;

    /// Extract data from request.
<<<<<<< HEAD
    fn extract(req: &'ex mut Request) -> impl Future<Output = Result<Self, impl Writer + Send + 'static>> + Send
=======
    ///
    /// **NOTE:** Set status code to 400 if extract failed and status code is not error.
    fn extract(req: &'de mut Request) -> impl Future<Output = Result<Self, impl Writer + Send + 'static>> + Send
>>>>>>> b5544c18
    where
        Self: Sized;

    /// Extract data from request with a argument. This function used in macros internal.
    fn extract_with_arg(
        req: &'ex mut Request,
        _arg: &str,
    ) -> impl Future<Output = Result<Self, impl Writer + Send + 'static>> + Send
    where
        Self: Sized,
    {
        Self::extract(req)
    }
}<|MERGE_RESOLUTION|>--- conflicted
+++ resolved
@@ -80,13 +80,9 @@
     fn metadata() -> &'ex Metadata;
 
     /// Extract data from request.
-<<<<<<< HEAD
-    fn extract(req: &'ex mut Request) -> impl Future<Output = Result<Self, impl Writer + Send + 'static>> + Send
-=======
     ///
     /// **NOTE:** Set status code to 400 if extract failed and status code is not error.
     fn extract(req: &'de mut Request) -> impl Future<Output = Result<Self, impl Writer + Send + 'static>> + Send
->>>>>>> b5544c18
     where
         Self: Sized;
 
