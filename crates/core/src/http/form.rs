--- conflicted
+++ resolved
@@ -117,11 +117,7 @@
     /// Get file size.
     #[inline]
     pub fn size(&self) -> u64 {
-<<<<<<< HEAD
-        self.u64
-=======
         self.size
->>>>>>> 97f234f3
     }
     /// If you do not want the file on disk to be deleted when Self drops, call this
     /// function.  It will become your responsibility to clean up.
