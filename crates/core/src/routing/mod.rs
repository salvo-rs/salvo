//! Routing and filters.
//!
//! # What is router
//!
//! Router can route http requests to different handlers. This is a basic and key feature in salvo.
//!
//! The interior of [`Router`] is actually composed of a series of filters. When a request comes, the route will
//! test itself and its descendants in order to see if they can match the request in the order they were added, and
//! then execute the middleware on the entire chain formed by the route and its descendants in sequence. If the
//! status of [`Response`] is set to error (4XX, 5XX) or jump (3XX) during processing, the subsequent middleware and
//! [`Handler`] will be skipped. You can also manually adjust `ctrl.skip_rest()` to skip subsequent middleware and
//! [`Handler`].
//!
//! # Write in flat way
//!
//! We can write routers in flat way, like this:
//!
//! ```rust
//! # use salvo_core::prelude::*;
//!
//! # #[handler]
//! # async fn create_writer(res: &mut Response) {
//! # }
//! # #[handler]
//! # async fn show_writer(res: &mut Response) {
//! # }
//! # #[handler]
//! # async fn list_writers(res: &mut Response) {
//! # }
//! # #[handler]
//! # async fn edit_writer(res: &mut Response) {
//! # }
//! # #[handler]
//! # async fn delete_writer(res: &mut Response) {
//! # }
//! # #[handler]
//! # async fn list_writer_articles(res: &mut Response) {
//! # }
//! Router::with_path("writers").get(list_writers).post(create_writer);
//! Router::with_path("writers/{id}").get(show_writer).patch(edit_writer).delete(delete_writer);
//! Router::with_path("writers/{id}/articles").get(list_writer_articles);
//! ```
//!
//! # Write in tree way
//!
//! We can write router like a tree, this is also the recommended way:
//!
//! ```rust
//! # use salvo_core::prelude::*;
//!
//! # #[handler]
//! # async fn create_writer(res: &mut Response) {
//! # }
//! # #[handler]
//! # async fn show_writer(res: &mut Response) {
//! # }
//! # #[handler]
//! # async fn list_writers(res: &mut Response) {
//! # }
//! # #[handler]
//! # async fn edit_writer(res: &mut Response) {
//! # }
//! # #[handler]
//! # async fn delete_writer(res: &mut Response) {
//! # }
//! # #[handler]
//! # async fn list_writer_articles(res: &mut Response) {
//! # }
//! Router::with_path("writers")
//!     .get(list_writers)
//!     .post(create_writer)
//!     .push(
//!         Router::with_path("{id}")
//!             .get(show_writer)
//!             .patch(edit_writer)
//!             .delete(delete_writer)
//!             .push(Router::with_path("articles").get(list_writer_articles)),
//!     );
//! ```
//!
//! This form of definition can make the definition of router clear and simple for complex projects.
//!
//! There are many methods in `Router` that will return to `Self` after being called, so as to write code in a chain.
//! Sometimes, you need to decide how to route according to certain conditions, and the `Router` also provides `then`
//! function, which is also easy to use:
//!
//! ```rust
//! # use salvo_core::prelude::*;
//!
//! # #[handler]
//! # async fn list_articles(res: &mut Response) {
//! # }
//! # #[handler]
//! # async fn show_article(res: &mut Response) {
//! # }
//! # #[handler]
//! # async fn create_article(res: &mut Response) {
//! # }
//! # #[handler]
//! # async fn update_article(res: &mut Response) {
//! # }
//! # #[handler]
//! # async fn delete_writer(res: &mut Response) {
//! # }
//! fn admin_mode() -> bool { true };
//! Router::new()
//!     .push(
//!         Router::with_path("articles")
//!             .get(list_articles)
//!             .push(Router::with_path("{id}").get(show_article))
//!             .then(|router|{
//!                 if admin_mode() {
//!                     router.post(create_article).push(
//!                         Router::with_path("{id}").patch(update_article).delete(delete_writer)
//!                     )
//!                 } else {
//!                     router
//!                 }
//!             }),
//!     );
//! ```
//!
//! This example represents that only when the server is in `admin_mode`, routers such as creating articles, editing
//! and deleting articles will be added.
//!
//! # Get param in routers
//!
//! In the previous source code, `{id}` is a param definition. We can access its value via Request instance:
//!
//! ```rust
//! use salvo_core::prelude::*;
//!
//! #[handler]
//! async fn show_writer(req: &mut Request) {
//!     let id = req.param::<i64>("id").unwrap();
//! }
//! ```
//!
//! `{id}` matches a fragment in the path, under normal circumstances, the article `id` is just a number, which we can
//! use regular expressions to restrict `id` matching rules, `r"{id|\d+}"`.
//!
//! For numeric characters there is an easier way to use `{id:num}`, the specific writing is:
//!
//! - `{id:num}`, matches any number of numeric characters;
//! - `{id:num[10]}`, only matches a certain number of numeric characters, where 10 means that the match only matches
//!   10 numeric characters;
//! - `{id:num(..10)}` means matching 1 to 9 numeric characters;
//! - `{id:num(3..10)}` means matching 3 to 9 numeric characters;
//! - `{id:num(..=10)}` means matching 1 to 10 numeric characters;
//! - `{id:num(3..=10)}` means match 3 to 10 numeric characters;
//! - `{id:num(10..)}` means to match at least 10 numeric characters.
//!
//! You can also use `{**}`, `{*+*}` or `{*?}` to match all remaining path fragments.
//! In order to make the code more readable, you can also add appropriate name to make the path semantics more clear,
//! for example: `{**file_path}`.
//!
//! It is allowed to combine multiple expressions to match the same path segment,
//! such as `/articles/article_{id:num}/`, `/images/{name}.{ext}`.
//!
//! # Add middlewares
//!
//! Middleware can be added via `hoop` method.
//!
//! ```rust
//! # use salvo_core::prelude::*;
//!
//! # #[handler] fn create_writer() {}
//! # #[handler] fn show_writer() {}
//! # #[handler] fn list_writers() {}
//! # #[handler] fn edit_writer() {}
//! # #[handler] fn delete_writer() {}
//! # #[handler] fn list_writer_articles() {}
//! # #[handler] fn check_authed() {}
//! Router::new()
//!     .hoop(check_authed)
//!     .path("writers")
//!     .get(list_writers)
//!     .post(create_writer)
//!     .push(
//!         Router::with_path("{id}")
//!             .get(show_writer)
//!             .patch(edit_writer)
//!             .delete(delete_writer)
//!             .push(Router::with_path("articles").get(list_writer_articles)),
//!     );
//! ```
//!
//! In this example, the root router has a middleware to check current user is authenticated. This middleware will
//! affect the root router and its descendants.
//!
//! If we don't want to check user is authed when current user view writer informations and articles. We can write
//! router like this:
//!
//! ```rust
//! # use salvo_core::prelude::*;
//!
//! # #[handler] fn create_writer() {}
//! # #[handler] fn show_writer() {}
//! # #[handler] fn list_writers() {}
//! # #[handler] fn edit_writer() {}
//! # #[handler] fn delete_writer() {}
//! # #[handler] fn list_writer_articles() {}
//! # #[handler] fn check_authed() {}
//! Router::new()
//!     .push(
//!         Router::new()
//!             .hoop(check_authed)
//!             .path("writers")
//!             .post(create_writer)
//!             .push(Router::with_path("{id}").patch(edit_writer).delete(delete_writer)),
//!     )
//!     .push(
//!         Router::new().path("writers").get(list_writers).push(
//!             Router::with_path("{id}")
//!                 .get(show_writer)
//!                 .push(Router::with_path("articles").get(list_writer_articles)),
//!         ),
//!     );
//! ```
//!
//! Although there are two routers have the same `path("writers")`, they can still be added to the same parent route
//! at the same time.
//!
//! # Filters
//!
//! Many methods in `Router` return to themselves in order to easily implement chain writing. Sometimes, in some cases,
//! you need to judge based on conditions before you can add routing. Routing also provides some convenience Method,
//! simplify code writing.
//!
//! `Router` uses the filter to determine whether the route matches. The filter supports logical operations and or.
//! Multiple filters can be added to a route. When all the added filters match, the route is matched successfully.
//!
//! It should be noted that the URL collection of the website is a tree structure, and this structure is not equivalent
//! to the tree structure of `Router`. A node of the URL may correspond to multiple `Router`. For example, some paths
//! under the `articles/` path require login, and some paths do not require login. Therefore, we can put the same login
//! requirements under a `Router`, and on top of them Add authentication middleware on `Router`.
//!
//! In addition, you can access it without logging in and put it under another route without authentication middleware:
//!
//! ```rust
//! # use salvo_core::prelude::*;
//!
//! # #[handler] fn list_articles() {}
//! # #[handler] fn show_article() {}
//! # #[handler] fn edit_article() {}
//! # #[handler] fn delete_article() {}
//! # #[handler] fn auth_check() {}
//! Router::new()
//!     .push(
//!         Router::new()
//!             .path("articles")
//!             .get(list_articles)
//!             .push(Router::new().path("{id}").get(show_article)),
//!     )
//!     .push(
//!         Router::new()
//!             .path("articles")
//!             .hoop(auth_check)
//!             .post(list_articles)
//!             .push(Router::new().path("{id}").patch(edit_article).delete(delete_article)),
//!     );
//! ```
//!
//! Router is used to filter requests, and then send the requests to different Handlers for processing.
//!
//! The most commonly used filtering is `path` and `method`. `path` matches path information; `method` matches
//! the requested Method.
//!
//! We can use `and`, `or` to connect between filter conditions, for example:
//!
//! ```rust
//! use salvo_core::prelude::*;
//! use salvo_core::routing::*;
//!
//! Router::new().filter(filters::path("hello").and(filters::get()));
//! ```
//!
//! ## Path filter
//!
//! The filter is based on the request path is the most frequently used. Parameters can be defined in the path
//! filter, such as:
//!
//! ```rust
//! use salvo_core::prelude::*;
//!
//! # #[handler] fn show_article() {}
//! # #[handler] fn serve_file() {}
//! Router::with_path("articles/{id}").get(show_article);
//! Router::with_path("files/{**rest_path}").get(serve_file);
//! ```
//!
//! In `Handler`, it can be obtained through the `get_param` function of the `Request` object:
//!
//! ```rust
//! use salvo_core::prelude::*;
//!
//! #[handler]
//! fn show_article(req: &mut Request) {
//!     let article_id = req.param::<i64>("id");
//! }
//!
//! #[handler]
//! fn serve_file(req: &mut Request) {
//!     let rest_path = req.param::<i64>("rest_path");
//! }
//! ```
//!
//! ## Method filter
//!
//! Filter requests based on the `HTTP` request's `Method`, for example:
//!
//! ```rust
//! use salvo_core::prelude::*;
//!
//! # #[handler] fn show_article() {}
//! # #[handler] fn update_article() {}
//! # #[handler] fn delete_article() {}
//! Router::new().get(show_article).patch(update_article).delete(delete_article);
//! ```
//!
//! Here `get`, `patch`, `delete` are all Method filters. It is actually equivalent to:
//!
//! ```rust
//! use salvo_core::prelude::*;
//! use salvo_core::routing::*;
//! # #[handler] fn show_article() {}
//! # #[handler] fn update_article() {}
//! # #[handler] fn delete_article() {}
//!
//! let show_router = Router::with_filter(filters::get()).goal(show_article);
//! let update_router = Router::with_filter(filters::patch()).goal(update_article);
//! let delete_router = Router::with_filter(filters::get()).goal(delete_article);
//! Router::new().push(show_router).push(update_router).push(delete_router);
//! ```
//!
//! ## Custom Wisp
//!
//! For some frequently-occurring matching expressions, we can name a short name by
//! `PathFilter::register_wisp_regex` or `PathFilter::register_wisp_builder`. For example, GUID format is often used
//! in paths appears, normally written like this every time a match is required:
//!
//! ```rust
//! use salvo_core::prelude::*;
//!
//! Router::with_path("/articles/{id|[0-9a-fA-F]{8}-([0-9a-fA-F]{4}-){3}[0-9a-fA-F]{12}}");
//! Router::with_path("/users/{id|[0-9a-fA-F]{8}-([0-9a-fA-F]{4}-){3}[0-9a-fA-F]{12}}");
//! ```
//!
//! However, writing this complex regular expression every time is prone to errors and hard-coding the regex is not
//! ideal. We could separate the regex into its own Regex variable like so:
//!
//! ```rust
//! use salvo_core::prelude::*;
//! use salvo_core::routing::filters::PathFilter;
//!
//! # #[handler] fn show_article() {}
//! # #[handler] fn show_user() {}
//!
//! #[tokio::main]
//! async fn main() {
//!     let guid = regex::Regex::new("[0-9a-fA-F]{8}-([0-9a-fA-F]{4}-){3}[0-9a-fA-F]{12}").unwrap();
//!     PathFilter::register_wisp_regex("guid", guid);
//!     Router::new()
//!         .push(Router::with_path("/articles/{id:guid}").get(show_article))
//!         .push(Router::with_path("/users/{id:guid}").get(show_user));
//! }
//! ```
//!
//! You only need to register once, and then you can directly match the GUID through the simple writing method as
//! `{id:guid}`, which simplifies the writing of the code.

pub mod filters;
pub use filters::*;
mod router;
pub use router::Router;

mod path_params;
pub use path_params::PathParams;
mod path_state;
pub use path_state::PathState;
mod flow_ctrl;
pub use flow_ctrl::FlowCtrl;

cfg_feature! {
    #![feature = "route-entry"]
    mod route_entry;
    pub use route_entry::RouteEntry;
}

use std::borrow::Cow;
use std::ops::Deref;
use std::sync::Arc;

use indexmap::IndexMap;

use crate::http::{Request, Response};
use crate::{Depot, Handler};

#[doc(hidden)]
pub struct DetectMatched {
    pub hoops: Vec<Arc<dyn Handler>>,
    pub goal: Arc<dyn Handler>,
}

<<<<<<< HEAD
=======
/// The path parameters.
#[derive(Clone, Default, Debug, Eq, PartialEq)]
pub struct PathParams {
    inner: IndexMap<String, String>,
    greedy: bool,
}
impl Deref for PathParams {
    type Target = IndexMap<String, String>;

    fn deref(&self) -> &Self::Target {
        &self.inner
    }
}
impl PathParams {
    /// Create new `PathParams`.
    pub fn new() -> Self {
        PathParams::default()
    }
    /// If there is a wildcard param, it's value is `true`.
    pub fn greedy(&self) -> bool {
        self.greedy
    }
    /// Get the last param starts with '*', for example: {**rest}, {*?rest}.
    pub fn tail(&self) -> Option<&str> {
        if self.greedy {
            self.inner.last().map(|(_, v)| &**v)
        } else {
            None
        }
    }

    /// Insert new param.
    pub fn insert(&mut self, name: &str, value: String) {
        #[cfg(debug_assertions)]
        {
            if self.greedy {
                panic!("only one wildcard param is allowed and it must be the last one.");
            }
        }
        if name.starts_with('*') {
            self.inner.insert(split_wild_name(name).1.to_owned(), value);
            self.greedy = true;
        } else {
            self.inner.insert(name.to_owned(), value);
        }
    }
}
>>>>>>> 5fd271cf

pub(crate) fn split_wild_name(name: &str) -> (&str, &str) {
    if name.starts_with("*+") || name.starts_with("*?") || name.starts_with("**") {
        (&name[0..2], &name[2..])
    } else if let Some(stripped) = name.strip_prefix('*') {
        ("*", stripped)
    } else {
        ("", name)
    }
}

#[inline]
fn decode_url_path_safely(path: &str) -> String {
    percent_encoding::percent_decode_str(path)
        .decode_utf8_lossy()
        .to_string()
}

#[cfg(test)]
mod tests {
    use crate::prelude::*;
    use crate::test::{ResponseExt, TestClient};

    #[tokio::test]
    async fn test_custom_filter() {
        #[handler]
        async fn hello() -> &'static str {
            "Hello World"
        }

        let router = Router::new()
            .filter_fn(|req, _| {
                let host = req.uri().host().unwrap_or_default();
                host == "localhost"
            })
            .get(hello);
        let service = Service::new(router);

        async fn access(service: &Service, host: &str) -> String {
            TestClient::get(format!("http://{}/", host))
                .send(service)
                .await
                .take_string()
                .await
                .unwrap()
        }

        assert!(access(&service, "127.0.0.1")
            .await
            .contains("404: Not Found"));
        assert_eq!(access(&service, "localhost").await, "Hello World");
    }
}<|MERGE_RESOLUTION|>--- conflicted
+++ resolved
@@ -402,8 +402,6 @@
     pub goal: Arc<dyn Handler>,
 }
 
-<<<<<<< HEAD
-=======
 /// The path parameters.
 #[derive(Clone, Default, Debug, Eq, PartialEq)]
 pub struct PathParams {
@@ -451,7 +449,6 @@
         }
     }
 }
->>>>>>> 5fd271cf
 
 pub(crate) fn split_wild_name(name: &str) -> (&str, &str) {
     if name.starts_with("*+") || name.starts_with("*?") || name.starts_with("**") {
