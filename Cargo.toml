--- conflicted
+++ resolved
@@ -34,20 +34,6 @@
 salvo-csrf = { version = "0.87.1", path = "crates/csrf", default-features = false }
 salvo-flash = { version = "0.87.1", path = "crates/flash", default-features = false }
 salvo-http3 = { version = "0.7.0", default-features = false }
-<<<<<<< HEAD
-salvo-jwt-auth = { version = "0.86.0", path = "crates/jwt-auth", default-features = false }
-salvo-oapi = { version = "0.86.0", path = "./crates/oapi", default-features = false }
-salvo-oapi-macros = { version = "0.86.0", path = "crates/oapi-macros", default-features = false }
-salvo-otel = { version = "0.86.0", path = "crates/otel", default-features = false }
-salvo-proxy = { version = "0.86.0", path = "crates/proxy", default-features = false }
-salvo-rate-limiter = { version = "0.86.0", path = "crates/rate-limiter", default-features = false }
-salvo-serde-util = { version = "0.86.0", path = "crates/serde-util", default-features = true }
-salvo-serve-static = { version = "0.86.0", path = "crates/serve-static", default-features = false }
-salvo-session = { version = "0.86.0", path = "crates/session", default-features = false }
-salvo-craft = { version = "0.86.0", path = "crates/craft", default-features = false }
-salvo-craft-macros = { version = "0.86.0", path = "crates/craft-macros", default-features = false }
-salvo-tus = { version = "0.86.0", path = "crates/tus", default-features = false }
-=======
 salvo-jwt-auth = { version = "0.87.1", path = "crates/jwt-auth", default-features = false }
 salvo-oapi = { version = "0.87.1", path = "./crates/oapi", default-features = false }
 salvo-oapi-macros = { version = "0.87.1", path = "crates/oapi-macros", default-features = false }
@@ -59,7 +45,7 @@
 salvo-session = { version = "0.87.1", path = "crates/session", default-features = false }
 salvo-craft = { version = "0.87.1", path = "crates/craft", default-features = false }
 salvo-craft-macros = { version = "0.87.1", path = "crates/craft-macros", default-features = false }
->>>>>>> 684f807b
+salvo-tus = { version = "0.87.1", path = "crates/tus", default-features = false }
 
 aead = "0.5"
 aes-gcm = "0.10"
